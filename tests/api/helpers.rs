--- conflicted
+++ resolved
@@ -43,14 +43,10 @@
     let configuration = {
         let mut c = get_configuration().expect("Failed to read configuration");
         c.application.port = 0;
-<<<<<<< HEAD
         c.database.url = "sqlite::memory:".to_string();
-=======
-        c.database.database_path = "sqlite::memory:".to_string();
         // Use more lenient rate limiting for tests (higher rate, smaller burst)
         c.rate_limiting.requests_per_second = 100; // 100 req/sec for fast tests
         c.rate_limiting.burst_size = 2; // Smaller burst for predictable testing
->>>>>>> 1d3a5ee7
         c
     };
 
