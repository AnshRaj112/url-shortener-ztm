# .gitignore configuration

<<<<<<< HEAD
# VScode, Idea settings
=======
# IDE VS code settings
>>>>>>> dde6d95d
.vscode
.idea

# environment variables
.env
<<<<<<< HEAD
=======
.envrc
>>>>>>> dde6d95d
.direnv

# system files
.DS_Store
/src/.DS_Store

# build artifacts
/target


# Ignore local DBs and weird files
*.db
NUL
.pre-commit-config.yaml<|MERGE_RESOLUTION|>--- conflicted
+++ resolved
@@ -1,19 +1,12 @@
 # .gitignore configuration
 
-<<<<<<< HEAD
 # VScode, Idea settings
-=======
-# IDE VS code settings
->>>>>>> dde6d95d
 .vscode
 .idea
 
 # environment variables
 .env
-<<<<<<< HEAD
-=======
 .envrc
->>>>>>> dde6d95d
 .direnv
 
 # system files
