//! # Application State
//!
//! This module defines the application state that is shared across all request handlers.
//! The state contains all the necessary dependencies and configuration that handlers
//! need to process requests.
//!
//! ## State Contents
//!
//! The application state includes:
//! - Database connection for URL storage and retrieval
//! - API key for authentication
//! - Template directory path for web interface rendering
//!
//! ## Thread Safety
//!
//! The state is designed to be safely shared across multiple threads and async tasks.
//! All contained types implement `Send + Sync` to ensure thread safety.
//!
//! ## Usage
//!
//! The state is automatically injected into handlers using Axum's state extraction:
//!
//! ```rust,no_run
//! use axum::extract::State;
//! use url_shortener_ztm_lib::state::AppState;
//!
//! async fn handler(State(state): State<AppState>) -> String {
//!     // Access database, API key, and template directory
//!     format!("API key: {}", state.api_key)
//! }
//! ```

<<<<<<< HEAD
// dependencies
use crate::configuration::Settings;
=======
>>>>>>> 2289880c
use crate::database::UrlDatabase;
use axum_macros::FromRef;
use std::sync::Arc;
use uuid::Uuid;

/// Application state shared across all request handlers.
///
/// This struct contains all the dependencies and configuration needed by handlers
/// to process requests. It's designed to be safely shared across multiple threads
/// and async tasks.
///
/// # Thread Safety
///
/// This struct implements `Clone` and `FromRef` to work with Axum's state system.
/// All contained types are `Send + Sync` to ensure thread safety.
///
/// # Fields
///
/// * `database` - Database connection for URL storage operations
/// * `api_key` - UUID-based API key for authentication
/// * `template_dir` - Directory path containing Tera template files
///
/// # Examples
///
/// ```rust,no_run
/// use url_shortener_ztm_lib::state::AppState;
/// use url_shortener_ztm_lib::database::SqliteUrlDatabase;
/// use url_shortener_ztm_lib::configuration::DatabaseSettings;
/// use std::sync::Arc;
/// use uuid::Uuid;
///
/// # async fn example() -> Result<(), Box<dyn std::error::Error>> {
/// let config = DatabaseSettings {
///     database_path: "database.db".to_string(),
///     create_if_missing: true,
/// };
/// let database = Arc::new(SqliteUrlDatabase::from_config(&config).await?);
/// let api_key = Uuid::new_v4();
/// let template_dir = "templates".to_string();
///
/// let state = AppState::new(database, api_key, template_dir);
/// # Ok(())
/// # }
/// ```
#[derive(Clone, FromRef)]
pub struct AppState {
    /// Database connection for URL storage and retrieval operations
    pub database: Arc<dyn UrlDatabase>,
    /// UUID-based API key for authenticating protected endpoints
    pub api_key: Uuid,
    /// Directory path containing Tera template files for web interface
    pub template_dir: String,
    pub config: Settings,
}

impl AppState {
<<<<<<< HEAD
    // Create a new application state instance
    pub fn new(database: Arc<dyn UrlDatabase>, api_key: Uuid, template_dir: String, config: Settings) -> Self {
=======
    /// Creates a new application state instance.
    ///
    /// This constructor initializes the application state with all required dependencies.
    /// The state will be shared across all request handlers and must be thread-safe.
    ///
    /// # Arguments
    ///
    /// * `database` - Database connection wrapped in `Arc` for shared ownership
    /// * `api_key` - UUID-based API key for authentication
    /// * `template_dir` - Directory path containing Tera template files
    ///
    /// # Returns
    ///
    /// Returns a new `AppState` instance ready for use with Axum handlers.
    ///
    /// # Examples
    ///
    /// ```rust,no_run
    /// use url_shortener_ztm_lib::state::AppState;
    /// use url_shortener_ztm_lib::database::SqliteUrlDatabase;
    /// use url_shortener_ztm_lib::configuration::DatabaseSettings;
    /// use std::sync::Arc;
    /// use uuid::Uuid;
    ///
    /// # async fn example() -> Result<(), Box<dyn std::error::Error>> {
    /// let config = DatabaseSettings {
    ///     database_path: "database.db".to_string(),
    ///     create_if_missing: true,
    /// };
    /// let database = Arc::new(SqliteUrlDatabase::from_config(&config).await?);
    /// let api_key = Uuid::parse_str("e4125dd1-3d3e-43a1-bc9c-dc0ba12ad4b5")?;
    /// let template_dir = "templates".to_string();
    ///
    /// let state = AppState::new(database, api_key, template_dir);
    /// # Ok(())
    /// # }
    /// ```
    pub fn new(database: Arc<dyn UrlDatabase>, api_key: Uuid, template_dir: String) -> Self {
>>>>>>> 2289880c
        Self {
            database,
            api_key,
            template_dir,
            config,
        }
    }
}<|MERGE_RESOLUTION|>--- conflicted
+++ resolved
@@ -30,11 +30,6 @@
 //! }
 //! ```
 
-<<<<<<< HEAD
-// dependencies
-use crate::configuration::Settings;
-=======
->>>>>>> 2289880c
 use crate::database::UrlDatabase;
 use axum_macros::FromRef;
 use std::sync::Arc;
@@ -91,10 +86,6 @@
 }
 
 impl AppState {
-<<<<<<< HEAD
-    // Create a new application state instance
-    pub fn new(database: Arc<dyn UrlDatabase>, api_key: Uuid, template_dir: String, config: Settings) -> Self {
-=======
     /// Creates a new application state instance.
     ///
     /// This constructor initializes the application state with all required dependencies.
@@ -133,7 +124,6 @@
     /// # }
     /// ```
     pub fn new(database: Arc<dyn UrlDatabase>, api_key: Uuid, template_dir: String) -> Self {
->>>>>>> 2289880c
         Self {
             database,
             api_key,
