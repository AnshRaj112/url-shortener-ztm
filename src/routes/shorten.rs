//! # URL Shortening Handler
//!
//! This module provides the URL shortening handler for the URL shortener service.
//! It processes requests to shorten URLs and stores them in the database with
//! unique identifiers.

use crate::database::DatabaseError;
use crate::errors::ApiError;
use crate::response::ApiResponse;
use crate::state::AppState;
use axum::extract::State;
use axum_extra::{TypedHeader, headers::Host};
use axum_macros::debug_handler;
use serde::Serialize;
use tracing::instrument;
use url::Url;

/// Maximum allowed URL length in characters.
///
/// RFC 2616 doesn't specify a limit, but most browsers support 2000+ characters.
/// We use 2048 as a reasonable limit to prevent abuse while supporting legitimate URLs.
const MAX_URL_LENGTH: usize = 2048;
const MAX_ID_RETRIES: usize = 8;

#[derive(Debug, Serialize)]
pub struct ShortenResponse {
    /// The shortened URL
    pub shortened_url: String,
    /// The original URL that was shortened
    pub original_url: String,
    /// The unique identifier used in the shortened URL
    pub id: String,
}

/// URL shortening handler that creates short URLs from long URLs.
///
/// This handler processes requests to shorten URLs by generating a unique
/// identifier and storing the mapping in the database. It validates the
/// input URL and returns the shortened URL in a simple text format.
///
/// # Endpoint
///
/// `POST /api/shorten` (protected - requires API key)
/// `POST /api/public/shorten` (public - no authentication required)
///
/// # Arguments
///
/// * `State(state)` - Application state containing database connection
/// * `TypedHeader(header)` - Host header for constructing the response URL
/// * `url` - The URL to shorten (provided in request body as plain text)
///
/// # Request Format
///
/// The request body should contain the URL to shorten as plain text:
///
/// ```text
/// https://www.example.com/very/long/url/with/many/parameters
/// ```
///
/// # Response Format
///
/// Returns a JSON response with the shortened URL information:
///
/// ```json
/// {
///   "success": true,
///   "message": "ok",
///   "status": 200,
///   "time": "2025-01-18T12:00:00Z",
///   "data": {
///     "shortened_url": "https://localhost:8000/AbC123",
///     "original_url": "https://www.example.com/very/long/url",
///     "id": "AbC123"
///   }
/// }
/// ```
///
/// # URL Generation
///
/// Short URLs are generated using the `nanoid` library with the following characteristics:
/// - **Length**: 6 characters
/// - **Character Set**: URL-safe characters (A-Z, a-z, 0-9, _, -)
/// - **Collision Handling**: If a duplicate ID is generated, an error is returned
///
/// # Status Codes
///
/// - `200 OK` - URL shortened successfully
/// - `422 Unprocessable Entity` - Invalid URL format or URL exceeds maximum length
/// - `500 Internal Server Error` - Database error or ID collision
///
/// # URL Validation
///
/// The handler validates URLs using the `url` crate:
/// - Must be a valid URL format
/// - Must include a scheme (http:// or https://)
/// - Must have a valid hostname
/// - Must not exceed MAX_URL_LENGTH (2048 characters)
///
/// # Tracing
///
/// This handler is instrumented with tracing for request monitoring:
/// - Successful shortenings are logged at info level
/// - URL parsing errors are logged at error level
/// - Database errors are logged at error level
/// - ID collisions are logged at error level
///
/// # Examples
///
/// ```bash
/// # Shorten a URL (protected endpoint)
/// curl -d 'https://www.example.com' \
///   -H "x-api-key: your-api-key" \
///   http://localhost:8000/api/shorten
///
/// # Shorten a URL (public endpoint)
/// curl -d 'https://www.example.com' \
///   http://localhost:8000/api/public/shorten
///
/// # Expected response (JSON)
/// {
///   "success": true,
///   "message": "ok",
///   "status": 200,
///   "time": "2025-01-18T12:00:00Z",
///   "data": {
///     "shortened_url": "https://localhost:8000/AbC123",
///     "original_url": "https://www.example.com",
///     "id": "AbC123"
///   }
/// }
/// ```
///
/// # Error Handling
///
/// This handler handles the following error cases:
/// - **URL Too Long** - Returns 422 if URL exceeds MAX_URL_LENGTH
/// - **Invalid URL Format** - Returns 422 with validation error
/// - **Database Errors** - Returns 500 with internal error message
/// - **ID Collision** - Returns 500 with collision error (rare occurrence)
///
/// # Security Considerations
///
/// - Input validation prevents malicious URL injection
/// - Length validation prevents resource exhaustion attacks
/// - Database queries use prepared statements to prevent SQL injection
/// - API key authentication protects the main endpoint from abuse
/// - Public endpoint provides limited access for testing
///
/// # Performance Considerations
///
/// - URL parsing is optimized for common formats
/// - Length check is O(1) and performed before URL parsing
/// - Database inserts are performed asynchronously
/// - ID generation is fast and collision-resistant
/// - Response format follows consistent JSON schema for better frontend integration
#[debug_handler]
#[instrument(name = "shorten", skip(state))]
pub async fn post_shorten(
    State(state): State<AppState>,
    TypedHeader(host): TypedHeader<Host>,
    url: String,
) -> Result<ApiResponse<ShortenResponse>, ApiError> {
<<<<<<< HEAD
    // 1) Early length validation to prevent resource exhaustion
=======
    // Validate URL length before parsing to prevent resource exhaustion
>>>>>>> 4a163532
    if url.len() > MAX_URL_LENGTH {
        tracing::warn!("URL length {} exceeds max {}", url.len(), MAX_URL_LENGTH);
        return Err(ApiError::Unprocessable(format!(
            "URL exceeds maximum allowed length of {} characters",
            MAX_URL_LENGTH
        )));
    }

    // 2) Parse and normalize the URL (lowercase host, remove fragments, etc.)
    let norm = normalize_url(&url).map_err(|e| {
        tracing::error!("Unable to parse URL: {}", e);
        ApiError::Unprocessable(e.to_string())
    })?;
<<<<<<< HEAD

    let hostname = host.hostname();

    // 3) Fast path: check Bloom filter (long → short).
    // If it may exist, verify with the database.
    if state.blooms.l2s.may_contain(norm.as_str()) {
        match state.database.get_id(&norm).await {
            Ok(existing_id) => {
                tracing::info!("Hit existing mapping via bloom+db");
                return Ok(make_response(hostname, &existing_id, &norm));
            }
            Err(DatabaseError::NotFound) => {
                // False positive; proceed to insertion path.
            }
            Err(e) => {
                tracing::error!("Database error on get_id: {}", e);
                return Err(ApiError::Internal(e.to_string()));
            }
=======
    let host = header.hostname();

    let existing_id = state.database.get_id_by_url(p_url.as_str()).await;
    if let Ok(existing_id) = existing_id {
        let shortened_url = format!("https://{}/{}", host, existing_id);
        let response_data = ShortenResponse {
            shortened_url,
            original_url: url.clone(),
            id: existing_id,
        };
        tracing::info!("Duplicate URL detected, returning existing short ID");
        return Ok(ApiResponse::success(response_data));
    }

    let id = state.code_generator.generate().map_err(|e| {
        tracing::error!("Code generation error: {:?}", e);
        ApiError::Internal("Code generation failed".to_string())
    })?;

    match state.database.insert_url(id.as_ref(), p_url.as_str()).await {
        Ok(()) => {
            let shortened_url = format!("https://{}/{}", host, id);
            let response_data = ShortenResponse {
                shortened_url,
                original_url: url.clone(),
                id: id.to_string(),
            };
            tracing::info!("URL shortened and saved successfully...");
            Ok(ApiResponse::success(response_data))
>>>>>>> 4a163532
        }
    }

    // 4) Insert path: generate IDs and retry on duplicate collisions
    let id = insert_with_retry(&state, &norm).await?;

    // 5) Optionally update Bloom filters after successful insertion
    state.blooms.s2l.insert(id.as_str());
    state.blooms.l2s.insert(norm.as_str());

    tracing::info!("URL shortened and saved successfully");
    Ok(make_response(hostname, &id, &norm))
}

/// Parses and normalizes a URL:
/// - Enforces http/https schemes
/// - Removes fragments
/// - Lowercases host
fn normalize_url(raw: &str) -> Result<String, url::ParseError> {
    let mut u = Url::parse(raw)?;
    // Only allow http/https schemes
    match u.scheme() {
        "http" | "https" => {}
        _ => return Err(url::ParseError::RelativeUrlWithoutBase),
    }

    // Remove fragment if any
    u.set_fragment(None);

    // Lowercase host (Url usually does this automatically, but we ensure it)
    if let Some(h) = u.host_str() {
        let lower = h.to_ascii_lowercase();
        if lower != h {
            let _ = u.set_host(Some(&lower));
        }
    }

    // Additional normalization (e.g., trailing slash, query sorting) can be added here
    Ok(u.to_string())
}

/// Inserts a new URL, retrying ID generation if duplicates occur.
/// Relies on the database's Duplicate error to ensure atomicity and avoid TOCTOU issues.
async fn insert_with_retry(state: &AppState, norm_url: &str) -> Result<String, ApiError> {
    for attempt in 0..MAX_ID_RETRIES {
        let id = state.code_generator.generate().map_err(|e| {
            tracing::error!("Code generation error: {:?}", e);
            ApiError::Internal("Code generation failed".to_string())
        })?;

        match state.database.insert_url(id.as_str(), norm_url).await {
            Ok(()) => return Ok(id),
            Err(DatabaseError::Duplicate) => {
                tracing::warn!("ID collision on attempt {} — retrying", attempt + 1);
                continue;
            }
            Err(e) => {
                tracing::error!("Database error on insert: {}", e);
                return Err(ApiError::Internal(e.to_string()));
            }
        }
    }

    tracing::error!("Exhausted ID retries ({} attempts)", MAX_ID_RETRIES);
    Err(ApiError::Internal("ID collision occurred".into()))
}

/// Builds a unified response structure for shortened URLs.
fn make_response(hostname: &str, id: &str, original_url: &str) -> ApiResponse<ShortenResponse> {
    let shortened_url = format!("https://{}/{}", hostname, id);
    let response_data = ShortenResponse {
        shortened_url,
        original_url: original_url.to_string(),
        id: id.to_string(),
    };
    ApiResponse::success(response_data)
}<|MERGE_RESOLUTION|>--- conflicted
+++ resolved
@@ -157,14 +157,10 @@
 #[instrument(name = "shorten", skip(state))]
 pub async fn post_shorten(
     State(state): State<AppState>,
-    TypedHeader(host): TypedHeader<Host>,
+    TypedHeader(header): TypedHeader<Host>,
     url: String,
 ) -> Result<ApiResponse<ShortenResponse>, ApiError> {
-<<<<<<< HEAD
     // 1) Early length validation to prevent resource exhaustion
-=======
-    // Validate URL length before parsing to prevent resource exhaustion
->>>>>>> 4a163532
     if url.len() > MAX_URL_LENGTH {
         tracing::warn!("URL length {} exceeds max {}", url.len(), MAX_URL_LENGTH);
         return Err(ApiError::Unprocessable(format!(
@@ -178,14 +174,13 @@
         tracing::error!("Unable to parse URL: {}", e);
         ApiError::Unprocessable(e.to_string())
     })?;
-<<<<<<< HEAD
-
-    let hostname = host.hostname();
+
+    let hostname = header.hostname();
 
     // 3) Fast path: check Bloom filter (long → short).
     // If it may exist, verify with the database.
     if state.blooms.l2s.may_contain(norm.as_str()) {
-        match state.database.get_id(&norm).await {
+        match state.database.get_id_by_url(&norm).await {
             Ok(existing_id) => {
                 tracing::info!("Hit existing mapping via bloom+db");
                 return Ok(make_response(hostname, &existing_id, &norm));
@@ -197,37 +192,6 @@
                 tracing::error!("Database error on get_id: {}", e);
                 return Err(ApiError::Internal(e.to_string()));
             }
-=======
-    let host = header.hostname();
-
-    let existing_id = state.database.get_id_by_url(p_url.as_str()).await;
-    if let Ok(existing_id) = existing_id {
-        let shortened_url = format!("https://{}/{}", host, existing_id);
-        let response_data = ShortenResponse {
-            shortened_url,
-            original_url: url.clone(),
-            id: existing_id,
-        };
-        tracing::info!("Duplicate URL detected, returning existing short ID");
-        return Ok(ApiResponse::success(response_data));
-    }
-
-    let id = state.code_generator.generate().map_err(|e| {
-        tracing::error!("Code generation error: {:?}", e);
-        ApiError::Internal("Code generation failed".to_string())
-    })?;
-
-    match state.database.insert_url(id.as_ref(), p_url.as_str()).await {
-        Ok(()) => {
-            let shortened_url = format!("https://{}/{}", host, id);
-            let response_data = ShortenResponse {
-                shortened_url,
-                original_url: url.clone(),
-                id: id.to_string(),
-            };
-            tracing::info!("URL shortened and saved successfully...");
-            Ok(ApiResponse::success(response_data))
->>>>>>> 4a163532
         }
     }
 
