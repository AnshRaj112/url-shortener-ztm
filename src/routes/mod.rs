//! # HTTP Route Handlers
//!
//! This module contains all HTTP route handlers for the URL shortener service.
//! Each handler is responsible for processing specific HTTP requests and returning
//! appropriate responses.
//!
//! ## Available Routes
//!
//! ### Public API (No Authentication Required)
//! - `GET /api/health_check` - Health check endpoint
//! - `GET /api/redirect/{id}` - Redirect to original URL
//! - `POST /api/public/shorten` - Shorten URL (public endpoint)
//!
//! ### Protected API (Requires API Key)
//! - `POST /api/shorten` - Shorten URL (protected endpoint)
//!
//! ### Admin Panel
//! - `GET /admin` - Web interface for management
//!
//! ## Handler Design
//!
//! All handlers follow these principles:
//! - **Async** - All handlers are async functions
//! - **Error Handling** - Comprehensive error handling with proper HTTP status codes
//! - **Logging** - Request tracing and logging for debugging
//! - **Type Safety** - Strong typing with Axum's extractors
//!
//! ## Response Format
//!
//! All API endpoints return responses in the standardized JSON envelope format:
//! - Success responses include the requested data
//! - Error responses include detailed error information
//! - All responses include timestamps and status codes
//!
//! ## Examples
//!
//! ```rust,no_run
//! use url_shortener_ztm_lib::routes::{health_check, post_shorten};
//! use axum::{Router, routing::get, routing::post};
//!
//! let app = Router::new()
//!     .route("/api/health_check", get(health_check))
//!     .route("/api/shorten", post(post_shorten));
//! ```

<<<<<<< HEAD
// module declarations
pub mod admin;
=======
// Module declarations
>>>>>>> b4a1e86c
pub mod health_check;
pub mod index;
pub mod redirect;
pub mod shorten;

<<<<<<< HEAD
// re-exports
pub use admin::*;
=======
// Re-exports for convenience
>>>>>>> b4a1e86c
pub use health_check::*;
pub use index::*;
pub use redirect::*;
pub use shorten::*;<|MERGE_RESOLUTION|>--- conflicted
+++ resolved
@@ -43,23 +43,17 @@
 //!     .route("/api/shorten", post(post_shorten));
 //! ```
 
-<<<<<<< HEAD
 // module declarations
 pub mod admin;
-=======
 // Module declarations
->>>>>>> b4a1e86c
 pub mod health_check;
 pub mod index;
 pub mod redirect;
 pub mod shorten;
 
-<<<<<<< HEAD
 // re-exports
 pub use admin::*;
-=======
 // Re-exports for convenience
->>>>>>> b4a1e86c
 pub use health_check::*;
 pub use index::*;
 pub use redirect::*;
