--- conflicted
+++ resolved
@@ -238,7 +238,6 @@
         }
     }
 
-<<<<<<< HEAD
     /// Checks if an alias/ID already exists in the PostgreSQL database.
     ///
     /// This implementation uses a simple SELECT query with COUNT to efficiently
@@ -279,7 +278,6 @@
             .map_err(|e| DatabaseError::QueryError(e.to_string()))?;
 
         Ok(row.0 > 0)
-=======
     async fn list_short_codes(
         &self,
         offset: u64,
@@ -295,7 +293,6 @@
         .map_err(|e| DatabaseError::QueryError(e.to_string()))?;
 
         Ok(records)
->>>>>>> af0c680f
     }
 }
 
