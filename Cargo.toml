[package]
name = "url-shortener-ztm"
version = "0.15.0"
edition = "2024"

[[bin]]
name = "url-shortener-ztm"
path = "src/bin/main.rs"

[lib]
name = "url_shortener_ztm_lib"

[dependencies]
anyhow = "1.0.100"
async-trait = "0.1.89"
axum = "0.8.6"
axum-extra = { version = "0.10.3", features = [ "typed-header" ] }
axum-macros = "0.5.0"
chrono = { version = "0.4.42", features = ["serde"] }
fastbloom-rs = "0.5.10"
figment = { version = "0.10.19", features = [ "env", "yaml" ] }
nanoid = "0.4.0"
<<<<<<< HEAD
regex = "1.11.2"
=======
parking_lot = "0.12.5"
>>>>>>> af0c680f
serde = { version = "1.0.226", features = ["derive"] }
serde-aux = "4.7.0"
sqlx = { version = "0.8.6", features = [ "runtime-tokio", "tls-rustls", "postgres" , "sqlite" ] }
tera = "1.20.0"
thiserror = "2.0.17"
tokio = { version = "1.45.1", features = [ "macros", "net", "rt-multi-thread", "signal" ] }
tower = "0.5.2"
tower-http = { version = "0.6.6", features = [ "fs", "request-id", "trace" ] }
tower_governor = "0.8.0"
tracing = { version = "0.1.41", features = ["log"] }
tracing-bunyan-formatter = "0.3.10"
tracing-log = "0.2.0"
tracing-subscriber = { version = "0.3.19", features = [ "registry", "env-filter" ] }
url = "2.5.7"
uuid = { version = "1.17.0", features = ["v4", "serde"] }

[dev-dependencies]
reqwest = { version = "0.12.15", features = [ "json" ] }
serde_json = "1.0.143"<|MERGE_RESOLUTION|>--- conflicted
+++ resolved
@@ -20,11 +20,8 @@
 fastbloom-rs = "0.5.10"
 figment = { version = "0.10.19", features = [ "env", "yaml" ] }
 nanoid = "0.4.0"
-<<<<<<< HEAD
 regex = "1.11.2"
-=======
 parking_lot = "0.12.5"
->>>>>>> af0c680f
 serde = { version = "1.0.226", features = ["derive"] }
 serde-aux = "4.7.0"
 sqlx = { version = "0.8.6", features = [ "runtime-tokio", "tls-rustls", "postgres" , "sqlite" ] }
